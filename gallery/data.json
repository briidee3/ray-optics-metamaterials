--- conflicted
+++ resolved
@@ -361,9 +361,6 @@
           "Yi-Ting Tu"
         ],
         "title": "\"Black cat becomes white\" demo",
-<<<<<<< HEAD
-        "description": "\"Black cat becomes white\" is a popular science demo in which some part of a figure disappears when put in water. It is made with the following steps: (1) Draw a figure (e.g. a black cat) on a piece of paper. (2) Put the paper in a plastic zip-lock bag. (3) Draw part of the figure (e.g. the border of the cat) or some other figure on the plastic surface. When put in water, the figure drawn on the paper disappears, but not the part drawn on the plastic surface."
-=======
         "description": "This simulation explains the popular science demo in which some part of a figure disappears when put in water. The demo is made with the following steps: (1) Draw a figure (e.g. a black cat) on a piece of paper. (2) Put the paper in a plastic zip-lock bag. (3) Draw part of the figure (e.g. the border of the cat) or some other figure on the plastic surface. When put in water, the figure drawn on the paper disappears, but not the part drawn on the plastic surface."
       },
       {
@@ -373,7 +370,6 @@
         ],
         "title": "Dichroic RGB Splitter & Combiner",
         "description": "This simulation demonstrates the splitting and combination of RGB beams using dichroic mirrors."
->>>>>>> 9fc22ff9
       }
     ]
   }
