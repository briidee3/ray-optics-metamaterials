--- conflicted
+++ resolved
@@ -663,13 +663,6 @@
 
     // Switch to scene space for rays and segments
     gl.uniform1i(this.isScreenSpaceLocation, false);
-<<<<<<< HEAD
-    
-    // Set line width
-    const lineWidth = Math.round(Math.max(1.0, 1.0 * this.lengthScale * this.scale));
-    gl.lineWidth(lineWidth);
-=======
->>>>>>> a4d422be
 
     // Draw rays
     this.rayCache.forEach(({ r, color }) => {
@@ -748,14 +741,6 @@
     const dy = p2.y - p1.y;
     const length = Math.sqrt(dx * dx + dy * dy);
     
-<<<<<<< HEAD
-    const intendedLineWidth = 1.0 * this.lengthScale * this.scale;
-    // Calculate correction factor based on direction
-    // For diagonal lines (45 degrees), the correction is sqrt(2)
-    // For horizontal/vertical lines, the correction is 1
-    // Also correct for line width
-    const correctionFactor = length / Math.max(Math.abs(dx), Math.abs(dy)) * (intendedLineWidth / Math.round(Math.max(1.0, intendedLineWidth)));
-=======
     if (length < 1e-5 * this.lengthScale) {
       return new Float32Array(0);
     }
@@ -792,7 +777,6 @@
     const bb = Math.pow(b, 2.2);
 
     const ratio = m / Math.max(rr, gg, bb);
->>>>>>> a4d422be
     
     return [rr * ratio, gg * ratio, bb * ratio, 1.0];
   }
